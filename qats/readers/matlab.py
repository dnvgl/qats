"""
Readers for Matlab v >= 7.3 binary time series files, which ar in HDF5 format
Built on Sintef Ocean's model test export format
"""
import os
import hdf5storage
import fnmatch
<<<<<<< HEAD
import numpy as np
=======
>>>>>>> 79856fe7


def read_names(path, verbose=False):
    """
    Extracts time series names for `mat` data sets containing (or; interpreted as) time series from h5 based mat-file
    exported from Matlab v=>7.3.

    Parameters
    ----------
    path: str
        Path (relative or absolute) to h5-file
    verbose: bool, optional
        If True, print info.

    Returns
    -------
    list
        List of time series names (datasets)
    """
    if not os.path.isfile(path):
        raise FileNotFoundError("file not found: %s" % path)
<<<<<<< HEAD

    if verbose:
        print('Identifying datasets on %s ...' % path)

    names = []  # list of dataset names/keys (only for data sets that are time series)

=======

    if verbose:
        print('Identifying datasets on %s ...' % path)

    names = []  # list of dataset names/keys (only for data sets that are time series)

>>>>>>> 79856fe7
    # hdfstorage
    mat = hdf5storage.loadmat(path)
    shape = mat['chan_names'].shape

    if shape[0] == 1 and shape[1] >= 1:
        for name in mat['chan_names'][0]:
            names.append((str(name[0][0])))
    elif shape[0] >= 1 and shape[1] == 1:
        for name in mat['chan_names']:
            names.append((str(name[0][0][0])))
    else:
        raise KeyError("File does not contain a channel name vector: %s" % path)

    # identify time key, check that there is only one
    _tn = fnmatch.filter(names, '[Tt]ime*')
    if len(_tn) < 1:
        raise KeyError("File does not contain a time vector: %s" % path)
    elif len(_tn) > 1:
        raise KeyError("Duplicate time vectors on file: %s" % path)

    # remove time key from list of time series
    timename = _tn[0]
    names.remove(timename)

    print(names)

    return timename, names


def read_data(path, names, verbose=False):
    """
        Read time-series from MATLAB .mat v => 7.3 file.

        Parameters
        ----------
        path : str
            Path (relative or absolute) to the time series file.
        names : list
            Names of the requested time series incl. the time array itself
        verbose : bool, optional
            Increase verbosity

        Returns
        -------
        dict
            Time and data

        Examples
        --------
        >>> tname, names = read_names('data.mat')
        >>> data = read_data('data.mat', names)
        >>> t = data[tname]   # time
        >>> x1 = data[names[0]]  # first data series
        """
    if verbose:
        print('Reading %s ...' % path)

    mat_indices = []
    data = {}

    mat = hdf5storage.loadmat(path)
    shape = mat['chan_names'].shape

    if shape[0] == 1 and shape[1] >= 1:
        for name in mat['chan_names'][0]:
            mat_indices.append((str(name[0][0])))
    elif shape[0] >= 1 and shape[1] == 1:
        for name in mat['chan_names']:
            mat_indices.append((str(name[0][0][0])))
    else:
        raise KeyError("File does not contain a channel name vector: %s" % path)

    for name in names:
        index_pos = mat_indices.index(name)
        data[name] = mat['data'][:, index_pos]

    return data


if __name__ == '__main__':
    path = os.path.join('C:\\Users', 'ebg', 'OneDrive - SevanSSP AS', 'Projects', 'Cambo', 'ModelTest', 'CE21130.mat')
    tname, names = read_names(path)
    data = read_data(path, names)
    x1 = data[names[0]]  # first data series<|MERGE_RESOLUTION|>--- conflicted
+++ resolved
@@ -5,10 +5,6 @@
 import os
 import hdf5storage
 import fnmatch
-<<<<<<< HEAD
-import numpy as np
-=======
->>>>>>> 79856fe7
 
 
 def read_names(path, verbose=False):
@@ -30,21 +26,12 @@
     """
     if not os.path.isfile(path):
         raise FileNotFoundError("file not found: %s" % path)
-<<<<<<< HEAD
 
     if verbose:
         print('Identifying datasets on %s ...' % path)
 
     names = []  # list of dataset names/keys (only for data sets that are time series)
 
-=======
-
-    if verbose:
-        print('Identifying datasets on %s ...' % path)
-
-    names = []  # list of dataset names/keys (only for data sets that are time series)
-
->>>>>>> 79856fe7
     # hdfstorage
     mat = hdf5storage.loadmat(path)
     shape = mat['chan_names'].shape
