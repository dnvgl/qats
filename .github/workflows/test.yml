--- conflicted
+++ resolved
@@ -46,17 +46,9 @@
       # env:
       #   QT_API: pyside6
       run: |
-<<<<<<< HEAD
-        poetry install --without docs
-=======
         # install the package
         pip install .
-        # quick-fix: install pyqt6 to handle issue with pyside6 on ubuntu:
-        #   ImportError: libEGL.so.1: cannot open shared object file: No such file or directory 
-        #   (maybe because opengl is not installed in the test environment)
-        pip install pyqt6
         # test running qats via entry points
->>>>>>> b802d994
         qats -h
         qats app -h
         qats config -h
